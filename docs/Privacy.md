--- conflicted
+++ resolved
@@ -14,10 +14,5 @@
 #### Technical Details
 The Windows provider uses the [TraceLogging](https://docs.microsoft.com/en-us/windows/win32/tracelogging/trace-logging-about) API for its implementation.
 
-<<<<<<< HEAD
-In all Official builds, the Windows ML API enables telemetry collection. 
-While using the ONNX Runtime C API, developers can turn telemetry on or off, please check the API pages for details:
-=======
-Windows ML and onnxruntime C APIs allow telemetry collection to be turned on/off (see API pages for details). It is turned off by default in all official builds.
->>>>>>> 9b14d8fd
+Windows ML and onnxruntime C APIs allow telemetry collection to be turned on/off (see API pages for details). In all Official builds, the Windows ML API enables telemetry collection.
 * [C API](./C_API.md#telemetry)