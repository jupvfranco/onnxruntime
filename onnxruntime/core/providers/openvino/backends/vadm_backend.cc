// Copyright(C) 2019 Intel Corporation
// Licensed under the MIT License

#include <map>
#include <string>
#include <memory>
#include <sstream>
#include <fstream>

#include <inference_engine.hpp>

#include "core/session/onnxruntime_cxx_api.h"
#include "core/graph/graph.h"
#include "core/common/logging/logging.h"

#include "../contexts.h"
#include "../backend_utils.h"
#include "vadm_backend.h"
#include <vpu/hddl_plugin_config.hpp>

namespace onnxruntime {
namespace openvino_ep {

using namespace backend_utils;

struct static_cast_int64
{
  template <typename T1> // T1 models type statically convertible to T
  int64_t operator()(const T1& x) const { return static_cast<int64_t>(x); }
};

VADMBackend::VADMBackend(const ONNX_NAMESPACE::ModelProto& model_proto,
                         GlobalContext& global_context,
                         const SubGraphContext& subgraph_context)
    : global_context_(global_context), subgraph_context_(subgraph_context) {
  // Infer Request class represents OpenVINO's logical hardware instance. These logical
  // instances are bound to physical hardware instances at runtime depending
  // on the physical hardware availability. If multiple Infer Requests are mapped to
  // the same physical hardware instance, then the inference operations requests from
  // the Infer Requests are serialized before they are scheduled on the physical hardware.
  // If the different Infer Requests are scheduled on different hardware instances, inference
  // operations associated with the Infer Requests may be scheduled in parallel.
  // Infer Requests hold resources representing the entire network on their target hardware. So,
  // having more Infer Requests than needed would waste system resources.
  // In VAD-M (HDDL) accelerator, there are 8 parallel execution units. So, creating 8 instances
  // of Infer Requests only if the VAD-M accelerator is being used.
  // sets number of maximum parallel inferences
  num_inf_reqs_ = 8;

  ie_cnn_network_ = CreateCNNNetwork(model_proto, subgraph_context_, const_outputs_map_);

  SetIODefs(model_proto, ie_cnn_network_, subgraph_context_.output_names, const_outputs_map_);
  std::map<std::string, std::string> config;

#if defined(OPENVINO_2020_4)
  if(const_outputs_map_.size() == subgraph_context_.output_names.size())
    subgraph_context_.is_constant = true;
#endif

  int i = 0;
  if(subgraph_context_.is_constant)
    return;
  // Loading model to the plugin
  //If graph is fully supported and batching is enabled, load the network onto all VPU's and infer
  std::vector<InferenceEngine::ExecutableNetwork> exe_networks;
  if (global_context_.is_wholly_supported_graph && subgraph_context_.enable_batching) {
    for (int j = 0; j < 8; j++) {
      InferenceEngine::ExecutableNetwork exe_network;
      config[VPU_HDDL_CONFIG_KEY(DEVICE_TAG)] = global_context_.deviceTags[j];
      ORT_TRY {
        exe_network = global_context_.ie_core.LoadNetwork(*ie_cnn_network_, "HDDL", config);
      }
#ifndef ORT_NO_EXCEPTIONS
      catch (InferenceEngine::details::InferenceEngineException e) {
        ORT_THROW(log_tag + " Exception while Loading Network for graph: " + subgraph_context_.subgraph_name + e.what());
      }
      catch (...) {
        ORT_THROW(log_tag + " Exception while Loading Network for graph " + subgraph_context_.subgraph_name);
      }
#endif
      exe_networks.push_back(exe_network);
    }
    LOGS_DEFAULT(INFO) << log_tag << "Loaded model to the plugin";
    for (size_t j = 0; j < num_inf_reqs_; j++) {
      InferenceEngine::InferRequest::Ptr infRequest;
      ORT_TRY {
        infRequest = exe_networks[j].CreateInferRequestPtr();
      }
#ifndef ORT_NO_EXCEPTIONS
      catch (InferenceEngine::details::InferenceEngineException e) {
        ORT_THROW(log_tag + "Exception while creating InferRequest object: " + e.what());
      }
      catch (...) {
        ORT_THROW(log_tag + "Exception while creating InferRequest object.");
      }
#endif
      infer_requests_.push_back(infRequest);
    }
    LOGS_DEFAULT(INFO) << log_tag << "Infer Requests created: " << num_inf_reqs_ << std::endl;
  }
  //If the graph is not fully supported, need to schedule each subgraph on different VPU
  //If batching is disabled just schedule on the first VPU
  else {
    i = GetFirstAvailableDevice(global_context);
    LOGS_DEFAULT(INFO) << log_tag << "Device Tag is: " << i;
    config[VPU_HDDL_CONFIG_KEY(DEVICE_TAG)] = global_context_.deviceTags[i];
    InferenceEngine::ExecutableNetwork exe_network;
    ORT_TRY {
      exe_network = global_context_.ie_core.LoadNetwork(*ie_cnn_network_, "HDDL", config);
    }
#ifndef ORT_NO_EXCEPTIONS
    catch (InferenceEngine::details::InferenceEngineException e) {
      ORT_THROW(log_tag + " Exception while Loading Network for graph: " + subgraph_context_.subgraph_name + e.what());
    }
    catch (...) {
      ORT_THROW(log_tag + " Exception while Loading Network for graph " + subgraph_context_.subgraph_name);
    }
#endif

    LOGS_DEFAULT(INFO) << log_tag << "Loaded model to the plugin";
    InferenceEngine::InferRequest::Ptr infRequest;
    ORT_TRY {
      infRequest = exe_network.CreateInferRequestPtr();
    }
#ifndef ORT_NO_EXCEPTIONS
    catch (InferenceEngine::details::InferenceEngineException e) {
      ORT_THROW(log_tag + "Exception while creating InferRequest object: " + e.what());
    }
    catch (...) {
      ORT_THROW(log_tag + "Exception while creating InferRequest object.");
    }
#endif

    infer_requests_.push_back(infRequest);
    LOGS_DEFAULT(INFO) << log_tag << "Infer Requests created: 1" << std::endl;
  }
}

// Starts an asynchronous inference request for data in slice indexed by batch_slice_idx on
// an Infer Request indexed by infer_req_idx
void VADMBackend::StartAsyncInference(Ort::CustomOpApi& ort, OrtKernelContext* context,
                                      size_t batch_slice_idx, size_t infer_req_idx,
                                      std::vector<InferenceEngine::InferRequest::Ptr>& infer_requests,
                                      std::shared_ptr<InferenceEngine::CNNNetwork> ie_cnn_network) {
  auto infer_request = infer_requests[infer_req_idx];
  auto graph_input_info = ie_cnn_network->getInputsInfo();

  size_t i = 0;
  for (auto input_info_iter = graph_input_info.begin();
       input_info_iter != graph_input_info.end(); ++input_info_iter, ++i) {
    // Get OpenVINO's input buffer
    InferenceEngine::Blob::Ptr graph_input_blob;
<<<<<<< HEAD
    ORT_TRY {
      graph_input_blob = infer_request->GetBlob(input_info_iter->first);
    }
#ifndef ORT_NO_EXCEPTIONS
    catch (InferenceEngine::details::InferenceEngineException e) {
      ORT_THROW(log_tag + " Cannot access IE Blob for input: " + input_info_iter->first + e.what());
    }
    catch (...) {
      ORT_THROW(log_tag + " Cannot access IE Blob for input: " + input_info_iter->first);
    }
#endif

=======
    std::string input_name = input_info_iter->first;
    try {
      graph_input_blob = infer_request->GetBlob(input_name);
    } catch (InferenceEngine::details::InferenceEngineException e) {
      ORT_THROW(log_tag + " Cannot access IE Blob for input: " + input_name + e.what());
    } catch (...) {
      ORT_THROW(log_tag + " Cannot access IE Blob for input: " + input_name);
    }
    auto precision = input_info_iter->second->getPrecision();
>>>>>>> d4d52056
    auto graph_input_buffer =
        graph_input_blob->buffer().as<InferenceEngine::PrecisionTrait<InferenceEngine::Precision::FP32>::value_type*>();

    #if (defined OPENVINO_2020_2) || (defined OPENVINO_2020_3)
    const OrtValue* tensor = ort.KernelContext_GetInput(context, subgraph_context_.input_indexes[i]);
    #else
    const OrtValue* tensor = ort.KernelContext_GetInput(context, subgraph_context_.input_names.at(input_name));
    #endif

    size_t input_data_size = graph_input_blob->byteSize();
    auto tensor_shape = ort.GetTensorTypeAndShape(tensor);
    auto elem_type = ort.GetTensorElementType(tensor_shape);

    if ((elem_type == ONNX_TENSOR_ELEMENT_DATA_TYPE_INT64) &&
        (precision == InferenceEngine::Precision::I32)) {

      const int64_t* tensor_data_64 = ort.GetTensorData<int64_t>(tensor);
      auto data_len = (input_data_size * 2) / sizeof(int64_t);
      const int64_t* batch_memory_offset = tensor_data_64 + data_len * batch_slice_idx;

      std::copy(batch_memory_offset, batch_memory_offset+data_len, (uint32_t*)graph_input_buffer);
    } else {

      // Copy input data into OpenVINO's input buffer
      const char* tensor_data = ort.GetTensorData<char>(tensor);
      const char* batch_memory_offset = tensor_data + input_data_size * batch_slice_idx;

      std::memcpy(graph_input_buffer, batch_memory_offset, input_data_size);
    }
  }

  // Start Async inference
  ORT_TRY {
    infer_request->StartAsync();
  }
#ifndef ORT_NO_EXCEPTIONS
  catch (InferenceEngine::details::InferenceEngineException e) {
    ORT_THROW(log_tag + " Couldn't start Inference: " + e.what());
  }
  catch (...) {
    ORT_THROW(log_tag + " Couldn't start Inference");
  }
#endif
}

// Wait for asynchronous inference completion on an Infer Request object indexed by infer_req_idx
// and copy the results into a slice location within the batched output buffer indexed by batch_slice_idx
void VADMBackend::CompleteAsyncInference(Ort::CustomOpApi& ort, std::vector<OrtValue*> output_tensors,
                                         size_t batch_slice_idx,
                                         size_t infer_req_idx, std::vector<InferenceEngine::InferRequest::Ptr>& infer_requests,
                                         std::shared_ptr<InferenceEngine::CNNNetwork> ie_cnn_network) {
  auto infer_request = infer_requests[infer_req_idx];

  // Wait for Async inference completion
  ORT_TRY {
    infer_request->Wait(InferenceEngine::IInferRequest::WaitMode::RESULT_READY);
  }
#ifndef ORT_NO_EXCEPTIONS
  catch (InferenceEngine::details::InferenceEngineException e) {
    ORT_THROW(log_tag + " Exception with completing Inference: " + e.what());
  }
  catch (...) {
    ORT_THROW(log_tag + " Exception with completing Inference");
  }
#endif

  auto graph_output_info = ie_cnn_network->getOutputsInfo();

  size_t i = 0;
  for (auto output_info_iter = graph_output_info.begin();
       output_info_iter != graph_output_info.end(); ++output_info_iter, ++i) {
    // Get OpenVINO's output blob
    InferenceEngine::Blob::Ptr graph_output_blob;
    ORT_TRY {
      graph_output_blob = infer_request->GetBlob(output_info_iter->first);
    }
#ifndef ORT_NO_EXCEPTIONS
    catch (InferenceEngine::details::InferenceEngineException e) {
      ORT_THROW(log_tag + " Cannot access IE Blob for output: " + output_info_iter->first + e.what());
    }
    catch (...) {
      ORT_THROW(log_tag + " Cannot access IE Blob for output: " + output_info_iter->first);
    }
#endif

    auto graph_output_buffer =
        graph_output_blob->buffer().as<InferenceEngine::PrecisionTrait<InferenceEngine::Precision::FP32>::value_type*>();

    size_t output_data_size = graph_output_blob->byteSize();
    auto tensor_shape = ort.GetTensorTypeAndShape(output_tensors[i]);
    auto elem_type = ort.GetTensorElementType(tensor_shape);
    auto precision = output_info_iter->second->getPrecision();

   if ((elem_type == ONNX_TENSOR_ELEMENT_DATA_TYPE_INT64) &&
       (precision == InferenceEngine::Precision::I32)) {

      int64_t* tensor_data = ort.GetTensorMutableData<int64_t>(output_tensors[i]);
      auto data_len = output_data_size/sizeof(int32_t);
      int64_t* batch_memory_offset = tensor_data + data_len * batch_slice_idx;

      std::transform((int32_t*)graph_output_buffer,((int32_t*)graph_output_buffer) + data_len, batch_memory_offset, static_cast_int64());

    } else {
      char* tensor_data = ort.GetTensorMutableData<char>(output_tensors[i]);
      char* batch_memory_offset = tensor_data + output_data_size * batch_slice_idx;

      // Copy output results back to ONNX-RT's output buffers
      std::memcpy(batch_memory_offset, graph_output_buffer, output_data_size);
    }
  }
#if defined(OPENVINO_2020_4)
  if(!const_outputs_map_.empty()){
    size_t j = i;
    for(auto item : const_outputs_map_){

      auto node = item.second;
      FillOutputsWithConstantData(ort,node,output_tensors[j]);
      j++;
    }
  }
#endif

}
size_t DeduceBatchSize(Ort::CustomOpApi ort, const OrtValue* input_tensor,
                       InferenceEngine::SizeVector graph_dims) {
  size_t batch_size = 1;

  // All the inputs and outputs are batched the same way.
  // So it is sufficient to use any one of these tensors to deduce the batch size.
  const auto& input_shape = ort.GetTensorShape(ort.GetTensorTypeAndShape(input_tensor));

  if ((input_shape.size() == graph_dims.size() && input_shape[0] > 1 && graph_dims[0] == 1) || (input_shape.size() == graph_dims.size() + 1)) {
    batch_size = input_shape[0];
  }

  LOGS_DEFAULT(INFO) << log_tag << "Deduced batch size: " << batch_size;

  return batch_size;
}

void VADMBackend::Infer(Ort::CustomOpApi& ort, OrtKernelContext* context) {
  // Preliminary Thread safety mechanism
  // Currently allows only one Infer execution at a time
  LOGS_DEFAULT(INFO) << log_tag << "Running graph " << subgraph_context_.subgraph_name;
  LOGS_DEFAULT(INFO) << log_tag << "In Infer";
  std::lock_guard<std::mutex> lock(compute_lock_);

  size_t batch_size = 1;

  if (subgraph_context_.enable_batching) {
    // Calculate the batch_size from the input tensor shape.
    #if (defined OPENVINO_2020_2) || (defined OPENVINO_2020_3)
    const OrtValue* tensor = ort.KernelContext_GetInput(context, subgraph_context_.input_indexes[0]);
    #else
    auto iter = subgraph_context_.input_names.begin();
    const OrtValue* tensor = ort.KernelContext_GetInput(context, subgraph_context_.input_names.at(iter->first));
    #endif

    batch_size = DeduceBatchSize(ort, tensor,
                                 ie_cnn_network_->getInputsInfo().begin()->second->getTensorDesc().getDims());
  }

  size_t full_parallel_runs = batch_size / num_inf_reqs_;
  size_t remainder_parallel_runs = batch_size % num_inf_reqs_;

  // All infer_requests process identical tensor slices from the batch.
  // So using info from first infer_request to allocate all output tensors.
  auto output_tensors = GetOutputTensors(ort, context, batch_size, infer_requests_[0], ie_cnn_network_, subgraph_context_.output_names, const_outputs_map_);

  if(subgraph_context_.is_constant){
#if defined(OPENVINO_2020_4)
    size_t i = 0;
    for(auto item : const_outputs_map_){
      auto node = item.second;
      FillOutputsWithConstantData(ort,node, output_tensors[i]);
      i++;
    }
#endif
  }
  else{
    // Distribute the batched inputs among available Infer Requests
    // for parallel inference.

    // Run parallel inferences as sets of num_inf_reqs_
    for (size_t set = 0; set < full_parallel_runs; set++) {
      for (size_t inf_req_idx = 0; inf_req_idx < num_inf_reqs_; inf_req_idx++) {
        size_t batch_slice_idx = set * num_inf_reqs_ + inf_req_idx;
        StartAsyncInference(ort, context, batch_slice_idx, inf_req_idx, infer_requests_, ie_cnn_network_);
      }
      for (size_t inf_req_idx = 0; inf_req_idx < num_inf_reqs_; inf_req_idx++) {
        size_t batch_slice_idx = set * num_inf_reqs_ + inf_req_idx;
        CompleteAsyncInference(ort, output_tensors, batch_slice_idx, inf_req_idx, infer_requests_, ie_cnn_network_);
      }
    }

    // Run parallel inferences for remaining batch slices
    for (size_t inf_req_idx = 0; inf_req_idx < remainder_parallel_runs; inf_req_idx++) {
      size_t batch_slice_idx = full_parallel_runs * num_inf_reqs_ + inf_req_idx;
      StartAsyncInference(ort, context, batch_slice_idx, inf_req_idx, infer_requests_, ie_cnn_network_);
    }
    for (size_t inf_req_idx = 0; inf_req_idx < remainder_parallel_runs; inf_req_idx++) {
      size_t batch_slice_idx = full_parallel_runs * num_inf_reqs_ + inf_req_idx;
      CompleteAsyncInference(ort, output_tensors, batch_slice_idx, inf_req_idx, infer_requests_, ie_cnn_network_);
    }
  }
  LOGS_DEFAULT(INFO) << log_tag << "Inference successful";
}

}  // namespace openvino_ep
}  // namespace onnxruntime<|MERGE_RESOLUTION|>--- conflicted
+++ resolved
@@ -63,37 +63,29 @@
   // Loading model to the plugin
   //If graph is fully supported and batching is enabled, load the network onto all VPU's and infer
   std::vector<InferenceEngine::ExecutableNetwork> exe_networks;
-  if (global_context_.is_wholly_supported_graph && subgraph_context_.enable_batching) {
-    for (int j = 0; j < 8; j++) {
+  if(global_context_.is_wholly_supported_graph && subgraph_context_.enable_batching){
+    for(int j = 0; j < 8; j++){
       InferenceEngine::ExecutableNetwork exe_network;
       config[VPU_HDDL_CONFIG_KEY(DEVICE_TAG)] = global_context_.deviceTags[j];
-      ORT_TRY {
+      try {
         exe_network = global_context_.ie_core.LoadNetwork(*ie_cnn_network_, "HDDL", config);
-      }
-#ifndef ORT_NO_EXCEPTIONS
-      catch (InferenceEngine::details::InferenceEngineException e) {
+      } catch (InferenceEngine::details::InferenceEngineException e) {
         ORT_THROW(log_tag + " Exception while Loading Network for graph: " + subgraph_context_.subgraph_name + e.what());
-      }
-      catch (...) {
+      } catch (...) {
         ORT_THROW(log_tag + " Exception while Loading Network for graph " + subgraph_context_.subgraph_name);
       }
-#endif
       exe_networks.push_back(exe_network);
     }
     LOGS_DEFAULT(INFO) << log_tag << "Loaded model to the plugin";
-    for (size_t j = 0; j < num_inf_reqs_; j++) {
+    for(size_t j = 0; j < num_inf_reqs_; j++) {
       InferenceEngine::InferRequest::Ptr infRequest;
-      ORT_TRY {
+      try {
         infRequest = exe_networks[j].CreateInferRequestPtr();
-      }
-#ifndef ORT_NO_EXCEPTIONS
-      catch (InferenceEngine::details::InferenceEngineException e) {
+      } catch(InferenceEngine::details::InferenceEngineException e) {
         ORT_THROW(log_tag + "Exception while creating InferRequest object: " + e.what());
-      }
-      catch (...) {
+      } catch (...) {
         ORT_THROW(log_tag + "Exception while creating InferRequest object.");
       }
-#endif
       infer_requests_.push_back(infRequest);
     }
     LOGS_DEFAULT(INFO) << log_tag << "Infer Requests created: " << num_inf_reqs_ << std::endl;
@@ -105,32 +97,22 @@
     LOGS_DEFAULT(INFO) << log_tag << "Device Tag is: " << i;
     config[VPU_HDDL_CONFIG_KEY(DEVICE_TAG)] = global_context_.deviceTags[i];
     InferenceEngine::ExecutableNetwork exe_network;
-    ORT_TRY {
+    try {
       exe_network = global_context_.ie_core.LoadNetwork(*ie_cnn_network_, "HDDL", config);
-    }
-#ifndef ORT_NO_EXCEPTIONS
-    catch (InferenceEngine::details::InferenceEngineException e) {
+    } catch (InferenceEngine::details::InferenceEngineException e) {
       ORT_THROW(log_tag + " Exception while Loading Network for graph: " + subgraph_context_.subgraph_name + e.what());
-    }
-    catch (...) {
+    } catch (...) {
       ORT_THROW(log_tag + " Exception while Loading Network for graph " + subgraph_context_.subgraph_name);
     }
-#endif
-
     LOGS_DEFAULT(INFO) << log_tag << "Loaded model to the plugin";
     InferenceEngine::InferRequest::Ptr infRequest;
-    ORT_TRY {
+    try{
       infRequest = exe_network.CreateInferRequestPtr();
-    }
-#ifndef ORT_NO_EXCEPTIONS
-    catch (InferenceEngine::details::InferenceEngineException e) {
+    } catch(InferenceEngine::details::InferenceEngineException e) {
       ORT_THROW(log_tag + "Exception while creating InferRequest object: " + e.what());
-    }
-    catch (...) {
+    } catch (...) {
       ORT_THROW(log_tag + "Exception while creating InferRequest object.");
     }
-#endif
-
     infer_requests_.push_back(infRequest);
     LOGS_DEFAULT(INFO) << log_tag << "Infer Requests created: 1" << std::endl;
   }
@@ -150,20 +132,6 @@
        input_info_iter != graph_input_info.end(); ++input_info_iter, ++i) {
     // Get OpenVINO's input buffer
     InferenceEngine::Blob::Ptr graph_input_blob;
-<<<<<<< HEAD
-    ORT_TRY {
-      graph_input_blob = infer_request->GetBlob(input_info_iter->first);
-    }
-#ifndef ORT_NO_EXCEPTIONS
-    catch (InferenceEngine::details::InferenceEngineException e) {
-      ORT_THROW(log_tag + " Cannot access IE Blob for input: " + input_info_iter->first + e.what());
-    }
-    catch (...) {
-      ORT_THROW(log_tag + " Cannot access IE Blob for input: " + input_info_iter->first);
-    }
-#endif
-
-=======
     std::string input_name = input_info_iter->first;
     try {
       graph_input_blob = infer_request->GetBlob(input_name);
@@ -173,7 +141,6 @@
       ORT_THROW(log_tag + " Cannot access IE Blob for input: " + input_name);
     }
     auto precision = input_info_iter->second->getPrecision();
->>>>>>> d4d52056
     auto graph_input_buffer =
         graph_input_blob->buffer().as<InferenceEngine::PrecisionTrait<InferenceEngine::Precision::FP32>::value_type*>();
 
@@ -206,17 +173,13 @@
   }
 
   // Start Async inference
-  ORT_TRY {
+  try {
     infer_request->StartAsync();
-  }
-#ifndef ORT_NO_EXCEPTIONS
-  catch (InferenceEngine::details::InferenceEngineException e) {
+  } catch (InferenceEngine::details::InferenceEngineException e) {
     ORT_THROW(log_tag + " Couldn't start Inference: " + e.what());
-  }
-  catch (...) {
+  } catch (...) {
     ORT_THROW(log_tag + " Couldn't start Inference");
   }
-#endif
 }
 
 // Wait for asynchronous inference completion on an Infer Request object indexed by infer_req_idx
@@ -228,18 +191,13 @@
   auto infer_request = infer_requests[infer_req_idx];
 
   // Wait for Async inference completion
-  ORT_TRY {
+  try {
     infer_request->Wait(InferenceEngine::IInferRequest::WaitMode::RESULT_READY);
-  }
-#ifndef ORT_NO_EXCEPTIONS
-  catch (InferenceEngine::details::InferenceEngineException e) {
+  } catch (InferenceEngine::details::InferenceEngineException e) {
     ORT_THROW(log_tag + " Exception with completing Inference: " + e.what());
-  }
-  catch (...) {
+  } catch (...) {
     ORT_THROW(log_tag + " Exception with completing Inference");
   }
-#endif
-
   auto graph_output_info = ie_cnn_network->getOutputsInfo();
 
   size_t i = 0;
@@ -247,18 +205,13 @@
        output_info_iter != graph_output_info.end(); ++output_info_iter, ++i) {
     // Get OpenVINO's output blob
     InferenceEngine::Blob::Ptr graph_output_blob;
-    ORT_TRY {
+    try {
       graph_output_blob = infer_request->GetBlob(output_info_iter->first);
-    }
-#ifndef ORT_NO_EXCEPTIONS
-    catch (InferenceEngine::details::InferenceEngineException e) {
+    } catch (InferenceEngine::details::InferenceEngineException e) {
       ORT_THROW(log_tag + " Cannot access IE Blob for output: " + output_info_iter->first + e.what());
-    }
-    catch (...) {
+    } catch (...) {
       ORT_THROW(log_tag + " Cannot access IE Blob for output: " + output_info_iter->first);
     }
-#endif
-
     auto graph_output_buffer =
         graph_output_blob->buffer().as<InferenceEngine::PrecisionTrait<InferenceEngine::Precision::FP32>::value_type*>();
 
